use criterion::{black_box, criterion_group, criterion_main, Criterion};
use std::time::Duration;

use pyo3::prelude::*;
use pyo3::types::PyDict;

use _pydantic_core::SchemaValidator;

fn build_schema_validator(py: Python, code: &str) -> SchemaValidator {
    let schema: &PyDict = py.eval(code, None, None).unwrap().extract().unwrap();
    SchemaValidator::py_new(py, schema).unwrap()
}

pub fn benchmark_ints(c: &mut Criterion) {
    let gil = Python::acquire_gil();
    let py = gil.python();
    let validator = build_schema_validator(py, "{'type': 'int'}");

    let result = validator.validate_json(py, black_box("123".to_string())).unwrap();
    let result_int: i64 = result.extract(py).unwrap();
    assert_eq!(result_int, 123);

    c.bench_function("validate_json int", |b| {
        b.iter(|| black_box(validator.validate_json(py, black_box("123".to_string())).unwrap()))
    });

    let input_python = black_box(123_i64.into_py(py));
    let result = validator.validate_python(py, input_python.as_ref(py)).unwrap();
    let result_int: i64 = result.extract(py).unwrap();
    assert_eq!(result_int, 123);

    c.bench_function("validate_python int", |b| {
        b.iter(|| black_box(validator.validate_python(py, input_python.as_ref(py)).unwrap()))
    });
}

pub fn benchmark_list_int(c: &mut Criterion) {
    let gil = Python::acquire_gil();
    let py = gil.python();
    let validator = build_schema_validator(py, "{'type': 'list', 'items': 'int'}");
<<<<<<< HEAD
    let code = format!("[{}]", (0..100).map(|x| x.to_string()).collect::<Vec<String>>().join(","));
=======
    let code = format!(
        "[{}]",
        (0..100).map(|x| x.to_string()).collect::<Vec<String>>().join(",")
    );
>>>>>>> 90cc850f

    c.bench_function("validate_json List[int]", |b| {
        b.iter(|| {
            let input_json = black_box(code.clone());
            black_box(validator.validate_json(py, input_json).unwrap())
        })
    });

    let input_python = py.eval(&code, None, None).unwrap();
    let input_python = black_box(input_python.to_object(py));
    c.bench_function("validate_python List[int]", |b| {
        b.iter(|| {
            let v = validator
                .validate_python(py, black_box(input_python.as_ref(py)))
                .unwrap();
            black_box(v)
        })
    });
}

pub fn benchmark_list_error(c: &mut Criterion) {
    let gil = Python::acquire_gil();
    let py = gil.python();
    let validator = build_schema_validator(py, "{'type': 'list', 'items': 'int'}");
    let mut code = format!("[{}", (0..90).map(|x| x.to_string()).collect::<Vec<String>>().join(","));
    code.push_str(r#","a","b","c","d","e","f","g","h","i","j"]"#);

<<<<<<< HEAD
    println!("code: {}", &code);
    let input_json = black_box(code.clone());
    match validator.validate_json(py, input_json) {
        Ok(_) => panic!("unexpectedly valid"),
        Err(e) => e
=======
    let input_json = black_box(code.clone());
    match validator.validate_json(py, input_json) {
        Ok(_) => panic!("unexpectedly valid"),
        Err(e) => e,
>>>>>>> 90cc850f
    };

    c.bench_function("validate_json List[int] error", |b| {
        b.iter(|| {
            let input_json = black_box(code.clone());
            match validator.validate_json(py, input_json) {
                Ok(_) => panic!("unexpectedly valid"),
<<<<<<< HEAD
                Err(e) => black_box(e)
=======
                Err(e) => black_box(e),
>>>>>>> 90cc850f
            }
        })
    });

    let input_python = py.eval(&code, None, None).unwrap();
    let input_python = black_box(input_python.to_object(py));
    c.bench_function("validate_python List[int] error", |b| {
        b.iter(|| {
<<<<<<< HEAD
            let result = validator
                .validate_python(py, black_box(input_python.as_ref(py)));

            match result {
                Ok(_) => panic!("unexpectedly valid"),
                Err(e) => black_box(e)
=======
            let result = validator.validate_python(py, black_box(input_python.as_ref(py)));

            match result {
                Ok(_) => panic!("unexpectedly valid"),
                Err(e) => black_box(e),
>>>>>>> 90cc850f
            }
        })
    });
}

pub fn benchmark_list_any(c: &mut Criterion) {
    let gil = Python::acquire_gil();
    let py = gil.python();
    let validator = build_schema_validator(py, "{'type': 'list'}");
<<<<<<< HEAD
    let code = format!("[{}]", (0..100).map(|x| x.to_string()).collect::<Vec<String>>().join(","));
=======
    let code = format!(
        "[{}]",
        (0..100).map(|x| x.to_string()).collect::<Vec<String>>().join(",")
    );
>>>>>>> 90cc850f

    c.bench_function("validate_json List[Any]", |b| {
        b.iter(|| {
            let input_json = black_box(code.clone());
            black_box(validator.validate_json(py, input_json).unwrap())
        })
    });

    let input_python = py.eval(&code, None, None).unwrap();
    let input_python = black_box(input_python.to_object(py));
    c.bench_function("validate_python List[Any]", |b| {
        b.iter(|| {
            let v = validator
                .validate_python(py, black_box(input_python.as_ref(py)))
                .unwrap();
            black_box(v)
        })
    });
}

pub fn benchmark_dict(c: &mut Criterion) {
    let gil = Python::acquire_gil();
    let py = gil.python();
    let validator = build_schema_validator(py, "{'type': 'dict', 'keys': 'str', 'values': 'int'}");

    let as_char = |i: u8| (i % 26 + 97) as char;
    let code = format!(
        "{{{}}}",
        (0..100_u8)
            .map(|i| format!(r#""{}{}": {}"#, as_char(i / 26), as_char(i), i))
            .collect::<Vec<String>>()
            .join(", ")
    );

    c.bench_function("validate_json Dict[str, int]", |b| {
        b.iter(|| {
            let input_json = black_box(code.to_string());
            black_box(validator.validate_json(py, input_json).unwrap())
        })
    });

    let input_python = py.eval(&code, None, None).unwrap();
    let input_python = black_box(input_python.to_object(py));
    c.bench_function("validate_python Dict[str, int]", |b| {
        b.iter(|| {
            let v = validator
                .validate_python(py, black_box(input_python.as_ref(py)))
                .unwrap();
            black_box(v)
        })
    });
}

pub fn benchmark_model(c: &mut Criterion) {
    let gil = Python::acquire_gil();
    let py = gil.python();
    let validator = build_schema_validator(
        py,
        r#"{
          'type': 'model',
          'extra': 'ignore',
          'fields': {
            'a': 'int',
            'b': 'int',
            'c': 'int',
            'd': 'int',
            'e': 'int',
            'f': 'int',
            'g': 'int',
            'h': 'int',
            'i': 'int',
            'j': 'int',
          },
        }"#,
    );

    let code = r#"{"a": 1, "b": 2, "c": 3, "d": 4, "e": 5, "f": 6, "g": 7, "h": 8, "i": 9, "j": 0}"#.to_string();

    c.bench_function("validate_json model", |b| {
        b.iter(|| {
            let input_json = black_box(code.clone());
            black_box(validator.validate_json(py, input_json).unwrap())
        })
    });

    let input_python = py.eval(&code, None, None).unwrap();
    let input_python = black_box(input_python.to_object(py));
    c.bench_function("validate_python model", |b| {
        b.iter(|| {
<<<<<<< HEAD
            let v= validator
=======
            let v = validator
>>>>>>> 90cc850f
                .validate_python(py, black_box(input_python.as_ref(py)))
                .unwrap();
            black_box(v)
        })
    });
}

criterion_group! {
    name = benches;
    config = Criterion::default().warm_up_time(Duration::from_secs(1)).measurement_time(Duration::from_secs(3));
    targets =  benchmark_ints, benchmark_list_int, benchmark_list_error, benchmark_list_any, benchmark_dict, benchmark_model
}
criterion_main!(benches);<|MERGE_RESOLUTION|>--- conflicted
+++ resolved
@@ -38,14 +38,10 @@
     let gil = Python::acquire_gil();
     let py = gil.python();
     let validator = build_schema_validator(py, "{'type': 'list', 'items': 'int'}");
-<<<<<<< HEAD
-    let code = format!("[{}]", (0..100).map(|x| x.to_string()).collect::<Vec<String>>().join(","));
-=======
     let code = format!(
         "[{}]",
         (0..100).map(|x| x.to_string()).collect::<Vec<String>>().join(",")
     );
->>>>>>> 90cc850f
 
     c.bench_function("validate_json List[int]", |b| {
         b.iter(|| {
@@ -73,18 +69,10 @@
     let mut code = format!("[{}", (0..90).map(|x| x.to_string()).collect::<Vec<String>>().join(","));
     code.push_str(r#","a","b","c","d","e","f","g","h","i","j"]"#);
 
-<<<<<<< HEAD
-    println!("code: {}", &code);
-    let input_json = black_box(code.clone());
-    match validator.validate_json(py, input_json) {
-        Ok(_) => panic!("unexpectedly valid"),
-        Err(e) => e
-=======
     let input_json = black_box(code.clone());
     match validator.validate_json(py, input_json) {
         Ok(_) => panic!("unexpectedly valid"),
         Err(e) => e,
->>>>>>> 90cc850f
     };
 
     c.bench_function("validate_json List[int] error", |b| {
@@ -92,11 +80,7 @@
             let input_json = black_box(code.clone());
             match validator.validate_json(py, input_json) {
                 Ok(_) => panic!("unexpectedly valid"),
-<<<<<<< HEAD
-                Err(e) => black_box(e)
-=======
                 Err(e) => black_box(e),
->>>>>>> 90cc850f
             }
         })
     });
@@ -105,20 +89,11 @@
     let input_python = black_box(input_python.to_object(py));
     c.bench_function("validate_python List[int] error", |b| {
         b.iter(|| {
-<<<<<<< HEAD
-            let result = validator
-                .validate_python(py, black_box(input_python.as_ref(py)));
-
-            match result {
-                Ok(_) => panic!("unexpectedly valid"),
-                Err(e) => black_box(e)
-=======
             let result = validator.validate_python(py, black_box(input_python.as_ref(py)));
 
             match result {
                 Ok(_) => panic!("unexpectedly valid"),
                 Err(e) => black_box(e),
->>>>>>> 90cc850f
             }
         })
     });
@@ -128,14 +103,10 @@
     let gil = Python::acquire_gil();
     let py = gil.python();
     let validator = build_schema_validator(py, "{'type': 'list'}");
-<<<<<<< HEAD
-    let code = format!("[{}]", (0..100).map(|x| x.to_string()).collect::<Vec<String>>().join(","));
-=======
     let code = format!(
         "[{}]",
         (0..100).map(|x| x.to_string()).collect::<Vec<String>>().join(",")
     );
->>>>>>> 90cc850f
 
     c.bench_function("validate_json List[Any]", |b| {
         b.iter(|| {
@@ -225,11 +196,7 @@
     let input_python = black_box(input_python.to_object(py));
     c.bench_function("validate_python model", |b| {
         b.iter(|| {
-<<<<<<< HEAD
-            let v= validator
-=======
-            let v = validator
->>>>>>> 90cc850f
+            let v = validator
                 .validate_python(py, black_box(input_python.as_ref(py)))
                 .unwrap();
             black_box(v)
